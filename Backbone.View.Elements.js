<<<<<<< HEAD
define([
    'Backbone',
    'jquery',
    'underscore.string',

    './Backbone.Redefine',
    './Backbone.Properties',
    './Backbone.Decorate'
], function (Backbone, $, _) {
    "use strict";

    /**
     * Подменяем и расширяем Backbone.View, добавляя в него милые методы для работы с селекторами, выбором элементов и
     * дата атрибутами
     * @class Backbone.ElementsView
     * @extends Backbone.View
     */
    Backbone.ElementsView = Backbone.View.redefine(function (origin) {
        return /**@lends Backbone.View*/{

            /**
             * @protected
             */
            _initProperties: function () {
                origin._initProperties.apply(this, arguments);

                /**
                 * @type {jQuery}
                 * @protected
                 */
                this._$window = $(window);

                /**
                 * @type {jQuery}
                 * @protected
                 */
                this._$document = $(document);

                /**
                 * @type {jQuery}
                 * @protected
                 */
                this._$body = $(document.body);
            },

            setElement: function () {
                origin.setElement.apply(this, arguments);

                /**
                 * Дата атрибуты {@link Backbone.View.$el} в camelCase
                 * @type {Object.<string, string>}
                 * @protected
                 */
                this._data = this.$el.data() || {};
                this._resetCaches();
                return this;
            },

            /**
             * Сбрасывает кэши клаасов, селекторов и элементов
             * @private
             */
            _resetCaches: function () {

                /**
                 * Здесь сохраняются закешированные классы, полученные из
                 * {@link Backbone.ElementsView._classes}
                 * @type {Object.<string, string>}
                 * @private
                 */
                this._cachedClasses = this._classes();

                /**
                 * Здесь сохраняются закешированные селекторы, в том числе полученные из
                 * {@link Backbone.ElementsView._classes}
                 * @type {Object.<string, string>}
                 * @private
                 */
                this._cachedSelectors = this._selectors();

                /**
                 * Кеш для {@link Backbone.ElementsView._elem}
                 * @type {Object.<string, jQuery>}
                 * @private
                 */
                this._cachedElements = {};
            },

            /**
             * CSS классы используемые во вьюшке складываются сюда. Ключи - имена элементов, значение - названия классов.
             * Свойство можно переопределять в наследуемых классах
             * @returns {Object.<string, string>}
             * @protected
             * @example <code class="javascript">
             *     _classes: function(){
         *         return {
         *             table: 'js-table'
         *         };
         *     }
             * </code>
             */
            _classes: function () {
                return {};
            },

            /**
             * Возвращает css класс элемента по его имени, классы берутся из {@link Backbone.ElementsView._classes}
             * @param {String} name название элемента
             * @param {...String} [varArg]
             * @returns {String} css класс
             * @throws {Error} если название елемента нигде не найдено
             * @protected
             */
            _class: function (name, varArg) {
                var cl = this._cachedClasses[name];
                if (cl == null) {
                    throw new Error('Selector for ' + name + ' does not found');
                }

                if (arguments.length > 1) {
                    var args = Array.prototype.slice.call(arguments, 1);
                    args.unshift(cl);
                    cl = _.sprintf.apply(_, args);
                }
=======
/**
 * Подменяем и расширяем Backbone.View, добавляя в него милые методы для работы с селекторами, выбором элементов и
 * дата атрибутами
 * @class Backbone.ElementsView
 * @extends Backbone.View
 */
Backbone.ElementsView = Backbone.View.redefine(function (origin) {
    return /**@lends Backbone.View*/{
        /**
         * @type {jQuery}
         * @protected
         */
        _$window: $(window),

        /**
         * @type {jQuery}
         * @protected
         */
        _$document: $(document),

        /**
         * @type {jQuery}
         * @protected
         */
        _$body: $(document.body),
>>>>>>> c80668b6

                return cl;
            },

            /**
             * Селекторы используемые во вьюшке описываются здесь. Метод надо переопределять в наследуемых классах
             * @returns {Object.<string, string>} Ключи - названия элементов, значения - селекторы
             * @protected
             * @example <code class="javascript">
             *      _selectors: function(){
         *          return {
         *              map: '.google-map:first'
         *          };
         *      }
             * </code>
             */
            _selectors: function () {
                return {};
            },

            /**
             * Возвращает селектор элемента по его имени, селекторы берутся из {@link Backbone.ElementsView._selectors} или
             * {@link Backbone.ElementsView._classes}
             * @param {String} name название элемента
             * @param {...String} [varArg]
             * @returns {String} селектор
             * @protected
             * @example <code class="javascript">
             *      events: function(){
         *          var events = {};
         *          events['click ' + this._selector('map')] = this._clickOnMap;
         *          events['click ' + this._selector('table')] = this._clickOnTable;
         *          return events;
         *      }
             * </code>
             */
            _selector: function (name, varArg) {
                var args = null,
                    cacheKey = this._getCacheKey.apply(this, arguments),
                    selector = this._cachedSelectors[cacheKey];

                if (selector == null) {
                    if (!this._cachedSelectors[name]) {
                        selector = '.' + this._class(name);
                        this._cachedSelectors[name] = selector;
                    }

                    args = Array.prototype.slice.call(arguments, 1);
                    if (args.length) {
                        args.unshift(this._cachedSelectors[name]);
                        selector = _.sprintf.apply(_, args);
                        this._cachedSelectors[cacheKey] = selector;
                    }
                }
                return selector;
            },

            /**
             * @param {String} name
             * @returns {Boolean}
             * @protected
             */
            _hasSelector: function (name) {
                return !!(this._cachedClasses[name] || this._cachedSelectors[name]);
            },

            /**
             * Возвращает jQuery коллекцию по имени из {@link Backbone.ElementsView._selectors} или
             * {@link Backbone.ElementsView._classes}. Кэширует результаты, для сброса кеша см.
             * {@link Backbone.ElementsView._dropElemCache}
             * @param {String} name название элемента
             * @param {...String} [varArg]
             * @returns {jQuery}
             * @protected
             * @example <code class="javascript">
             *     this._elem('table').hide();
             * </code>
             */
            _elem: function (name, varArg) {
                var cacheKey = this._getCacheKey.apply(this, arguments),
                    $elem = this._cachedElements[cacheKey];

                if ($elem != null) {
                    return $elem;
                }

                $elem = this._findElem.apply(this, arguments);
                this._cachedElements[cacheKey] = $elem;

                return $elem;
            },

            /**
             * @param {String} name
             * @param {...String} [varArg]
             * @returns {string}
             * @private
             */
            _getCacheKey: function (name, varArg) {
                return Array.prototype.join.call(arguments, '|');
            },

            /**
             * Finds element without using cache
             * @param {string} name
             * @param {...String} [varArg]
             * @returns {jQuery}
             * @protected
             */
            _findElem: function (name, varArg) {
                return this.$(this._selector.apply(this, arguments));
            },

            /**
             * Replaces element with passed content
             * @param {string} name
             * @param {HTMLElement|jQuery|string} content
             * @protected
             */
            _replaceElem: function (name, content) {
                var $el = this._elem(name),
                    focusOnElem = $el[0] == document.activeElement || $el.has(document.activeElement).length;

                this._elem(name).replaceWith(content);
                this._dropElemCache(name);

                if (focusOnElem) {
                    this._fixFocus(this._elem(name));
                }
            },

            /**
             * Sets element innerHTML
             * @param {string} name
             * @param {HTMLElement|jQuery|string} content
             * @protected
             */
            _setElemContent: function (name, content) {
                var $el = this._elem(name),
                    focusInsideElem = $el.has(document.activeElement).length;

                $el.html(content);
                if (focusInsideElem) {
                    this._fixFocus($el);
                }
            },

            /**
             * Emulate focus on passed element (focuses closest focusable element)
             * @param {jQuery} $el
             * @private
             */
            _fixFocus: function ($el) {
                var $focused = $el.closest('[tabindex],a,button:not(:disabled)');
                if ($focused.length) {
                    $focused[0].focus();
                }
            },

            /**
             * Трет кеш для {@link Backbone.ElementsView._elem}
             * @param {String} [name] имя элемента для которого надо убрать кеш, если не задано - сотрется весь кеш
             * @protected
             */
            _dropElemCache: function (name) {
                if (name != null) {
                    delete this._cachedElements[this._getCacheKey.apply(this, arguments)];
                }
                else {
                    this._cachedElements = {};
                }
                return this;
            },

            /**
             * Возвращает дата атрибуты для элемента по его имени и имени атрибута
             * @param {String} name имя элемента
             * @param {String} [attr] имя атрибута, если не задано, то вернется объект со всеми дата атрибутами для элемента
             * @returns {*|Object}
             * @protected
             */
            _getElemData: function (name, attr) {
                var data = this._elem(name).data();
                if (attr == null) {
                    return data;
                }

                return data[attr];
            },

            /**
             * Совместимость с Backbone.Decorate
             */
            beforeDecorate: function () {
                this._resetCaches();

                if (typeof origin.beforeDecorate == "function") {
                    origin.beforeDecorate.apply(this, arguments);
                }
            }
        }
    });
});
<|MERGE_RESOLUTION|>--- conflicted
+++ resolved
@@ -1,355 +1,320 @@
-<<<<<<< HEAD
-define([
-    'Backbone',
-    'jquery',
-    'underscore.string',
-
-    './Backbone.Redefine',
-    './Backbone.Properties',
-    './Backbone.Decorate'
-], function (Backbone, $, _) {
-    "use strict";
-
-    /**
-     * Подменяем и расширяем Backbone.View, добавляя в него милые методы для работы с селекторами, выбором элементов и
-     * дата атрибутами
-     * @class Backbone.ElementsView
-     * @extends Backbone.View
-     */
-    Backbone.ElementsView = Backbone.View.redefine(function (origin) {
-        return /**@lends Backbone.View*/{
-
-            /**
-             * @protected
-             */
-            _initProperties: function () {
-                origin._initProperties.apply(this, arguments);
-
-                /**
-                 * @type {jQuery}
-                 * @protected
-                 */
-                this._$window = $(window);
-
-                /**
-                 * @type {jQuery}
-                 * @protected
-                 */
-                this._$document = $(document);
-
-                /**
-                 * @type {jQuery}
-                 * @protected
-                 */
-                this._$body = $(document.body);
-            },
-
-            setElement: function () {
-                origin.setElement.apply(this, arguments);
-
-                /**
-                 * Дата атрибуты {@link Backbone.View.$el} в camelCase
-                 * @type {Object.<string, string>}
-                 * @protected
-                 */
-                this._data = this.$el.data() || {};
-                this._resetCaches();
-                return this;
-            },
-
-            /**
-             * Сбрасывает кэши клаасов, селекторов и элементов
-             * @private
-             */
-            _resetCaches: function () {
-
-                /**
-                 * Здесь сохраняются закешированные классы, полученные из
-                 * {@link Backbone.ElementsView._classes}
-                 * @type {Object.<string, string>}
-                 * @private
-                 */
-                this._cachedClasses = this._classes();
-
-                /**
-                 * Здесь сохраняются закешированные селекторы, в том числе полученные из
-                 * {@link Backbone.ElementsView._classes}
-                 * @type {Object.<string, string>}
-                 * @private
-                 */
-                this._cachedSelectors = this._selectors();
-
-                /**
-                 * Кеш для {@link Backbone.ElementsView._elem}
-                 * @type {Object.<string, jQuery>}
-                 * @private
-                 */
-                this._cachedElements = {};
-            },
-
-            /**
-             * CSS классы используемые во вьюшке складываются сюда. Ключи - имена элементов, значение - названия классов.
-             * Свойство можно переопределять в наследуемых классах
-             * @returns {Object.<string, string>}
-             * @protected
-             * @example <code class="javascript">
-             *     _classes: function(){
-         *         return {
-         *             table: 'js-table'
-         *         };
-         *     }
-             * </code>
-             */
-            _classes: function () {
-                return {};
-            },
-
-            /**
-             * Возвращает css класс элемента по его имени, классы берутся из {@link Backbone.ElementsView._classes}
-             * @param {String} name название элемента
-             * @param {...String} [varArg]
-             * @returns {String} css класс
-             * @throws {Error} если название елемента нигде не найдено
-             * @protected
-             */
-            _class: function (name, varArg) {
-                var cl = this._cachedClasses[name];
-                if (cl == null) {
-                    throw new Error('Selector for ' + name + ' does not found');
-                }
-
-                if (arguments.length > 1) {
-                    var args = Array.prototype.slice.call(arguments, 1);
-                    args.unshift(cl);
-                    cl = _.sprintf.apply(_, args);
-                }
-=======
-/**
- * Подменяем и расширяем Backbone.View, добавляя в него милые методы для работы с селекторами, выбором элементов и
- * дата атрибутами
- * @class Backbone.ElementsView
- * @extends Backbone.View
- */
-Backbone.ElementsView = Backbone.View.redefine(function (origin) {
-    return /**@lends Backbone.View*/{
-        /**
-         * @type {jQuery}
-         * @protected
-         */
-        _$window: $(window),
-
-        /**
-         * @type {jQuery}
-         * @protected
-         */
-        _$document: $(document),
-
-        /**
-         * @type {jQuery}
-         * @protected
-         */
-        _$body: $(document.body),
->>>>>>> c80668b6
-
-                return cl;
-            },
-
-            /**
-             * Селекторы используемые во вьюшке описываются здесь. Метод надо переопределять в наследуемых классах
-             * @returns {Object.<string, string>} Ключи - названия элементов, значения - селекторы
-             * @protected
-             * @example <code class="javascript">
-             *      _selectors: function(){
-         *          return {
-         *              map: '.google-map:first'
-         *          };
-         *      }
-             * </code>
-             */
-            _selectors: function () {
-                return {};
-            },
-
-            /**
-             * Возвращает селектор элемента по его имени, селекторы берутся из {@link Backbone.ElementsView._selectors} или
-             * {@link Backbone.ElementsView._classes}
-             * @param {String} name название элемента
-             * @param {...String} [varArg]
-             * @returns {String} селектор
-             * @protected
-             * @example <code class="javascript">
-             *      events: function(){
-         *          var events = {};
-         *          events['click ' + this._selector('map')] = this._clickOnMap;
-         *          events['click ' + this._selector('table')] = this._clickOnTable;
-         *          return events;
-         *      }
-             * </code>
-             */
-            _selector: function (name, varArg) {
-                var args = null,
-                    cacheKey = this._getCacheKey.apply(this, arguments),
-                    selector = this._cachedSelectors[cacheKey];
-
-                if (selector == null) {
-                    if (!this._cachedSelectors[name]) {
-                        selector = '.' + this._class(name);
-                        this._cachedSelectors[name] = selector;
-                    }
-
-                    args = Array.prototype.slice.call(arguments, 1);
-                    if (args.length) {
-                        args.unshift(this._cachedSelectors[name]);
-                        selector = _.sprintf.apply(_, args);
-                        this._cachedSelectors[cacheKey] = selector;
-                    }
-                }
-                return selector;
-            },
-
-            /**
-             * @param {String} name
-             * @returns {Boolean}
-             * @protected
-             */
-            _hasSelector: function (name) {
-                return !!(this._cachedClasses[name] || this._cachedSelectors[name]);
-            },
-
-            /**
-             * Возвращает jQuery коллекцию по имени из {@link Backbone.ElementsView._selectors} или
-             * {@link Backbone.ElementsView._classes}. Кэширует результаты, для сброса кеша см.
-             * {@link Backbone.ElementsView._dropElemCache}
-             * @param {String} name название элемента
-             * @param {...String} [varArg]
-             * @returns {jQuery}
-             * @protected
-             * @example <code class="javascript">
-             *     this._elem('table').hide();
-             * </code>
-             */
-            _elem: function (name, varArg) {
-                var cacheKey = this._getCacheKey.apply(this, arguments),
-                    $elem = this._cachedElements[cacheKey];
-
-                if ($elem != null) {
-                    return $elem;
-                }
-
-                $elem = this._findElem.apply(this, arguments);
-                this._cachedElements[cacheKey] = $elem;
-
-                return $elem;
-            },
-
-            /**
-             * @param {String} name
-             * @param {...String} [varArg]
-             * @returns {string}
-             * @private
-             */
-            _getCacheKey: function (name, varArg) {
-                return Array.prototype.join.call(arguments, '|');
-            },
-
-            /**
-             * Finds element without using cache
-             * @param {string} name
-             * @param {...String} [varArg]
-             * @returns {jQuery}
-             * @protected
-             */
-            _findElem: function (name, varArg) {
-                return this.$(this._selector.apply(this, arguments));
-            },
-
-            /**
-             * Replaces element with passed content
-             * @param {string} name
-             * @param {HTMLElement|jQuery|string} content
-             * @protected
-             */
-            _replaceElem: function (name, content) {
-                var $el = this._elem(name),
-                    focusOnElem = $el[0] == document.activeElement || $el.has(document.activeElement).length;
-
-                this._elem(name).replaceWith(content);
-                this._dropElemCache(name);
-
-                if (focusOnElem) {
-                    this._fixFocus(this._elem(name));
-                }
-            },
-
-            /**
-             * Sets element innerHTML
-             * @param {string} name
-             * @param {HTMLElement|jQuery|string} content
-             * @protected
-             */
-            _setElemContent: function (name, content) {
-                var $el = this._elem(name),
-                    focusInsideElem = $el.has(document.activeElement).length;
-
-                $el.html(content);
-                if (focusInsideElem) {
-                    this._fixFocus($el);
-                }
-            },
-
-            /**
-             * Emulate focus on passed element (focuses closest focusable element)
-             * @param {jQuery} $el
-             * @private
-             */
-            _fixFocus: function ($el) {
-                var $focused = $el.closest('[tabindex],a,button:not(:disabled)');
-                if ($focused.length) {
-                    $focused[0].focus();
-                }
-            },
-
-            /**
-             * Трет кеш для {@link Backbone.ElementsView._elem}
-             * @param {String} [name] имя элемента для которого надо убрать кеш, если не задано - сотрется весь кеш
-             * @protected
-             */
-            _dropElemCache: function (name) {
-                if (name != null) {
-                    delete this._cachedElements[this._getCacheKey.apply(this, arguments)];
-                }
-                else {
-                    this._cachedElements = {};
-                }
-                return this;
-            },
-
-            /**
-             * Возвращает дата атрибуты для элемента по его имени и имени атрибута
-             * @param {String} name имя элемента
-             * @param {String} [attr] имя атрибута, если не задано, то вернется объект со всеми дата атрибутами для элемента
-             * @returns {*|Object}
-             * @protected
-             */
-            _getElemData: function (name, attr) {
-                var data = this._elem(name).data();
-                if (attr == null) {
-                    return data;
-                }
-
-                return data[attr];
-            },
-
-            /**
-             * Совместимость с Backbone.Decorate
-             */
-            beforeDecorate: function () {
-                this._resetCaches();
-
-                if (typeof origin.beforeDecorate == "function") {
-                    origin.beforeDecorate.apply(this, arguments);
-                }
-            }
-        }
-    });
-});
+define([
+    'Backbone',
+    'jquery',
+    'underscore.string',
+
+    './Backbone.Redefine',
+    './Backbone.Properties',
+    './Backbone.Decorate'
+], function (Backbone, $, _) {
+    "use strict";
+
+    /**
+     * Подменяем и расширяем Backbone.View, добавляя в него милые методы для работы с селекторами, выбором элементов и
+     * дата атрибутами
+     * @class Backbone.ElementsView
+     * @extends Backbone.View
+     */
+    Backbone.ElementsView = Backbone.View.redefine(function (origin) {
+        return /**@lends Backbone.View*/{
+
+            /**
+             * @type {jQuery}
+             * @protected
+             */
+            _$window: $(window),
+
+            /**
+             * @type {jQuery}
+             * @protected
+             */
+            _$document: $(document),
+
+            /**
+             * @type {jQuery}
+             * @protected
+             */
+            _$body: $(document.body),
+
+            setElement: function () {
+                origin.setElement.apply(this, arguments);
+
+                /**
+                 * Дата атрибуты {@link Backbone.View.$el} в camelCase
+                 * @type {Object.<string, string>}
+                 * @protected
+                 */
+                this._data = this.$el.data() || {};
+                this._resetCaches();
+                return this;
+            },
+
+            /**
+             * Сбрасывает кэши клаасов, селекторов и элементов
+             * @private
+             */
+            _resetCaches: function () {
+
+                /**
+                 * Здесь сохраняются закешированные классы, полученные из
+                 * {@link Backbone.ElementsView._classes}
+                 * @type {Object.<string, string>}
+                 * @private
+                 */
+                this._cachedClasses = this._classes();
+
+                /**
+                 * Здесь сохраняются закешированные селекторы, в том числе полученные из
+                 * {@link Backbone.ElementsView._classes}
+                 * @type {Object.<string, string>}
+                 * @private
+                 */
+                this._cachedSelectors = this._selectors();
+
+                /**
+                 * Кеш для {@link Backbone.ElementsView._elem}
+                 * @type {Object.<string, jQuery>}
+                 * @private
+                 */
+                this._cachedElements = {};
+            },
+
+            /**
+             * CSS классы используемые во вьюшке складываются сюда. Ключи - имена элементов, значение - названия классов.
+             * Свойство можно переопределять в наследуемых классах
+             * @returns {Object.<string, string>}
+             * @protected
+             * @example <code class="javascript">
+             *     _classes: function(){
+         *         return {
+         *             table: 'js-table'
+         *         };
+         *     }
+             * </code>
+             */
+            _classes: function () {
+                return {};
+            },
+
+            /**
+             * Возвращает css класс элемента по его имени, классы берутся из {@link Backbone.ElementsView._classes}
+             * @param {String} name название элемента
+             * @param {...String} [varArg]
+             * @returns {String} css класс
+             * @throws {Error} если название елемента нигде не найдено
+             * @protected
+             */
+            _class: function (name, varArg) {
+                var cl = this._cachedClasses[name];
+                if (cl == null) {
+                    throw new Error('Selector for ' + name + ' does not found');
+                }
+
+                if (arguments.length > 1) {
+                    var args = Array.prototype.slice.call(arguments, 1);
+                    args.unshift(cl);
+                    cl = _.sprintf.apply(_, args);
+                }
+
+                return cl;
+            },
+
+            /**
+             * Селекторы используемые во вьюшке описываются здесь. Метод надо переопределять в наследуемых классах
+             * @returns {Object.<string, string>} Ключи - названия элементов, значения - селекторы
+             * @protected
+             * @example <code class="javascript">
+             *      _selectors: function(){
+         *          return {
+         *              map: '.google-map:first'
+         *          };
+         *      }
+             * </code>
+             */
+            _selectors: function () {
+                return {};
+            },
+
+            /**
+             * Возвращает селектор элемента по его имени, селекторы берутся из {@link Backbone.ElementsView._selectors} или
+             * {@link Backbone.ElementsView._classes}
+             * @param {String} name название элемента
+             * @param {...String} [varArg]
+             * @returns {String} селектор
+             * @protected
+             * @example <code class="javascript">
+             *      events: function(){
+             *          var events = {};
+             *          events['click ' + this._selector('map')] = this._clickOnMap;
+             *          events['click ' + this._selector('table')] = this._clickOnTable;
+             *          return events;
+             *      }
+             * </code>
+             */
+            _selector: function (name, varArg) {
+                var args = null,
+                    cacheKey = this._getCacheKey.apply(this, arguments),
+                    selector = this._cachedSelectors[cacheKey];
+
+                if (selector == null) {
+                    if (!this._cachedSelectors[name]) {
+                        selector = '.' + this._class(name);
+                        this._cachedSelectors[name] = selector;
+                    }
+
+                    args = Array.prototype.slice.call(arguments, 1);
+                    if (args.length) {
+                        args.unshift(this._cachedSelectors[name]);
+                        selector = _.sprintf.apply(_, args);
+                        this._cachedSelectors[cacheKey] = selector;
+                    }
+                }
+                return selector;
+            },
+
+            /**
+             * @param {String} name
+             * @returns {Boolean}
+             * @protected
+             */
+            _hasSelector: function (name) {
+                return !!(this._cachedClasses[name] || this._cachedSelectors[name]);
+            },
+
+            /**
+             * Возвращает jQuery коллекцию по имени из {@link Backbone.ElementsView._selectors} или
+             * {@link Backbone.ElementsView._classes}. Кэширует результаты, для сброса кеша см.
+             * {@link Backbone.ElementsView._dropElemCache}
+             * @param {String} name название элемента
+             * @param {...String} [varArg]
+             * @returns {jQuery}
+             * @protected
+             * @example <code class="javascript">
+             *     this._elem('table').hide();
+             * </code>
+             */
+            _elem: function (name, varArg) {
+                var cacheKey = this._getCacheKey.apply(this, arguments),
+                    $elem = this._cachedElements[cacheKey];
+
+                if ($elem != null) {
+                    return $elem;
+                }
+
+                $elem = this._findElem.apply(this, arguments);
+                this._cachedElements[cacheKey] = $elem;
+
+                return $elem;
+            },
+
+            /**
+             * @param {String} name
+             * @param {...String} [varArg]
+             * @returns {string}
+             * @private
+             */
+            _getCacheKey: function (name, varArg) {
+                return Array.prototype.join.call(arguments, '|');
+            },
+
+            /**
+             * Finds element without using cache
+             * @param {string} name
+             * @param {...String} [varArg]
+             * @returns {jQuery}
+             * @protected
+             */
+            _findElem: function (name, varArg) {
+                return this.$(this._selector.apply(this, arguments));
+            },
+
+            /**
+             * Replaces element with passed content
+             * @param {string} name
+             * @param {HTMLElement|jQuery|string} content
+             * @protected
+             */
+            _replaceElem: function (name, content) {
+                var $el = this._elem(name),
+                    focusOnElem = $el[0] == document.activeElement || $el.has(document.activeElement).length;
+
+                this._elem(name).replaceWith(content);
+                this._dropElemCache(name);
+
+                if (focusOnElem) {
+                    this._fixFocus(this._elem(name));
+                }
+            },
+
+            /**
+             * Sets element innerHTML
+             * @param {string} name
+             * @param {HTMLElement|jQuery|string} content
+             * @protected
+             */
+            _setElemContent: function (name, content) {
+                var $el = this._elem(name),
+                    focusInsideElem = $el.has(document.activeElement).length;
+
+                $el.html(content);
+                if (focusInsideElem) {
+                    this._fixFocus($el);
+                }
+            },
+
+            /**
+             * Emulate focus on passed element (focuses closest focusable element)
+             * @param {jQuery} $el
+             * @private
+             */
+            _fixFocus: function ($el) {
+                var $focused = $el.closest('[tabindex],a,button:not(:disabled)');
+                if ($focused.length) {
+                    $focused[0].focus();
+                }
+            },
+
+            /**
+             * Трет кеш для {@link Backbone.ElementsView._elem}
+             * @param {String} [name] имя элемента для которого надо убрать кеш, если не задано - сотрется весь кеш
+             * @protected
+             */
+            _dropElemCache: function (name) {
+                if (name != null) {
+                    delete this._cachedElements[this._getCacheKey.apply(this, arguments)];
+                }
+                else {
+                    this._cachedElements = {};
+                }
+                return this;
+            },
+
+            /**
+             * Возвращает дата атрибуты для элемента по его имени и имени атрибута
+             * @param {String} name имя элемента
+             * @param {String} [attr] имя атрибута, если не задано, то вернется объект со всеми дата атрибутами для элемента
+             * @returns {*|Object}
+             * @protected
+             */
+            _getElemData: function (name, attr) {
+                var data = this._elem(name).data();
+                if (attr == null) {
+                    return data;
+                }
+
+                return data[attr];
+            },
+
+            /**
+             * Совместимость с Backbone.Decorate
+             */
+            beforeDecorate: function () {
+                this._resetCaches();
+
+                if (typeof origin.beforeDecorate == "function") {
+                    origin.beforeDecorate.apply(this, arguments);
+                }
+            }
+        };
+    });
+});